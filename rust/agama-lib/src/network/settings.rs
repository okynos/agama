//! Representation of the network settings

use super::types::DeviceType;
use agama_settings::error::ConversionError;
use agama_settings::{SettingObject, SettingValue, Settings};
use cidr::IpInet;
use serde::{Deserialize, Serialize};
use std::convert::TryFrom;
use std::default::Default;
use std::net::IpAddr;

/// Network settings for installation
#[derive(Debug, Default, Settings, Serialize, Deserialize)]
#[serde(rename_all = "camelCase")]
pub struct NetworkSettings {
    /// Connections to use in the installation
    #[settings(collection)]
    pub connections: Vec<NetworkConnection>,
}

#[derive(Clone, Debug, Default, Serialize, Deserialize)]
pub struct MatchSettings {
    #[serde(skip_serializing_if = "Vec::is_empty", default)]
    pub driver: Vec<String>,
    #[serde(skip_serializing_if = "Vec::is_empty", default)]
    pub path: Vec<String>,
    #[serde(skip_serializing_if = "Vec::is_empty", default)]
    pub kernel: Vec<String>,
    #[serde(skip_serializing_if = "Vec::is_empty", default)]
    pub interface: Vec<String>,
}

impl MatchSettings {
    pub fn is_empty(&self) -> bool {
        self.path.is_empty()
            && self.driver.is_empty()
            && self.kernel.is_empty()
            && self.interface.is_empty()
    }
}

#[derive(Clone, Debug, Default, Serialize, Deserialize)]
pub struct WirelessSettings {
    #[serde(skip_serializing_if = "String::is_empty")]
    pub password: String,
    pub security: String,
    pub ssid: String,
    pub mode: String,
}

#[derive(Clone, Debug, Serialize, Deserialize)]
pub struct BondSettings {
    pub mode: String,
    #[serde(skip_serializing_if = "Option::is_none")]
    pub options: Option<String>,
    #[serde(skip_serializing_if = "Vec::is_empty", default)]
    pub ports: Vec<String>,
}

impl Default for BondSettings {
    fn default() -> Self {
        Self {
            mode: "round-robin".to_string(),
            options: None,
            ports: vec![],
        }
    }
}

#[derive(Clone, Debug, Serialize, Deserialize)]
pub struct NetworkDevice {
    pub id: String,
    pub type_: DeviceType,
}

#[derive(Clone, Debug, Default, Serialize, Deserialize)]
pub struct NetworkConnection {
    pub id: String,
    #[serde(skip_serializing_if = "Option::is_none")]
    pub method4: Option<String>,
    #[serde(skip_serializing_if = "Option::is_none")]
    pub gateway4: Option<IpAddr>,
    #[serde(skip_serializing_if = "Option::is_none")]
    pub method6: Option<String>,
    #[serde(skip_serializing_if = "Option::is_none")]
    pub gateway6: Option<IpAddr>,
    #[serde(skip_serializing_if = "Vec::is_empty", default)]
    pub addresses: Vec<IpInet>,
    #[serde(skip_serializing_if = "Vec::is_empty", default)]
    pub nameservers: Vec<IpAddr>,
    #[serde(skip_serializing_if = "Option::is_none")]
    pub wireless: Option<WirelessSettings>,
    #[serde(skip_serializing_if = "Option::is_none")]
    pub interface: Option<String>,
    #[serde(skip_serializing_if = "Option::is_none")]
    pub match_settings: Option<MatchSettings>,
<<<<<<< HEAD
    #[serde(skip_serializing_if = "Option::is_none")]
    pub parent: Option<String>,
    #[serde(skip_serializing_if = "Option::is_none")]
    pub bond: Option<BondSettings>,
=======
    #[serde(rename = "mac-address", skip_serializing_if = "Option::is_none")]
    pub mac_address: Option<String>,
>>>>>>> 2bc452b3
}

impl NetworkConnection {
    /// Device type expected for the network connection.
    ///
    /// Which device type to use is inferred from the included settings. For instance, if it has
    /// wireless settings, it should be applied to a wireless device.
    pub fn device_type(&self) -> DeviceType {
        if self.wireless.is_some() {
            DeviceType::Wireless
        } else if self.bond.is_some() {
            DeviceType::Bond
        } else {
            DeviceType::Ethernet
        }
    }
}

impl TryFrom<SettingObject> for NetworkConnection {
    type Error = ConversionError;

    fn try_from(value: SettingObject) -> Result<Self, Self::Error> {
        let Some(id) = value.get("id") else {
            return Err(ConversionError::MissingKey("id".to_string()));
        };

        let default_method = SettingValue("disabled".to_string());
        let method4 = value.get("method4").unwrap_or(&default_method);
        let method6 = value.get("method6").unwrap_or(&default_method);

        let conn = NetworkConnection {
            id: id.clone().try_into()?,
            method4: method4.clone().try_into()?,
            method6: method6.clone().try_into()?,
            ..Default::default()
        };

        Ok(conn)
    }
}

#[cfg(test)]
mod tests {
    use super::*;
    use agama_settings::{settings::Settings, SettingObject, SettingValue};
    use std::collections::HashMap;

    #[test]
    fn test_device_type() {
        let eth = NetworkConnection::default();
        assert_eq!(eth.device_type(), DeviceType::Ethernet);

        let wlan = NetworkConnection {
            wireless: Some(WirelessSettings::default()),
            ..Default::default()
        };

        let bond = NetworkConnection {
            bond: Some(BondSettings::default()),
            ..Default::default()
        };

        assert_eq!(wlan.device_type(), DeviceType::Wireless);
        assert_eq!(bond.device_type(), DeviceType::Bond);
    }

    #[test]
    fn test_bonding_defaults() {
        let bond = BondSettings::default();

        assert_eq!(bond.mode, "round-robin".to_string());
        assert_eq!(bond.ports.len(), 0);
        assert_eq!(bond.options, None);
    }

    #[test]
    fn test_add_connection_to_setting() {
        let name = SettingValue("Ethernet 1".to_string());
        let method = SettingValue("auto".to_string());
        let conn = HashMap::from([("id".to_string(), name), ("method".to_string(), method)]);
        let conn = SettingObject(conn);

        let mut settings = NetworkSettings::default();
        settings.add("connections", conn).unwrap();
        assert_eq!(settings.connections.len(), 1);
    }

    #[test]
    fn test_setting_object_to_network_connection() {
        let name = SettingValue("Ethernet 1".to_string());
        let method_auto = SettingValue("auto".to_string());
        let method_disabled = SettingValue("disabled".to_string());
        let settings = HashMap::from([
            ("id".to_string(), name),
            ("method4".to_string(), method_auto),
            ("method6".to_string(), method_disabled),
        ]);
        let settings = SettingObject(settings);
        let conn: NetworkConnection = settings.try_into().unwrap();
        assert_eq!(conn.id, "Ethernet 1");
        assert_eq!(conn.method4, Some("auto".to_string()));
        assert_eq!(conn.method6, Some("disabled".to_string()));
    }
}<|MERGE_RESOLUTION|>--- conflicted
+++ resolved
@@ -94,15 +94,12 @@
     pub interface: Option<String>,
     #[serde(skip_serializing_if = "Option::is_none")]
     pub match_settings: Option<MatchSettings>,
-<<<<<<< HEAD
     #[serde(skip_serializing_if = "Option::is_none")]
     pub parent: Option<String>,
     #[serde(skip_serializing_if = "Option::is_none")]
     pub bond: Option<BondSettings>,
-=======
     #[serde(rename = "mac-address", skip_serializing_if = "Option::is_none")]
     pub mac_address: Option<String>,
->>>>>>> 2bc452b3
 }
 
 impl NetworkConnection {
