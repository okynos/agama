use serde::{Deserialize, Serialize};
use std::{fmt, str};
use thiserror::Error;
use zbus;

/// Network device
#[derive(Debug, Clone)]
pub struct Device {
    pub name: String,
    pub type_: DeviceType,
}

#[derive(Debug, Default, PartialEq, Clone, Serialize, Deserialize)]
pub struct SSID(pub Vec<u8>);

impl SSID {
    pub fn to_vec(&self) -> &Vec<u8> {
        &self.0
    }
}

impl fmt::Display for SSID {
    fn fmt(&self, f: &mut fmt::Formatter<'_>) -> fmt::Result {
        write!(f, "{}", str::from_utf8(&self.0).unwrap())
    }
}

impl From<SSID> for Vec<u8> {
    fn from(value: SSID) -> Self {
        value.0
    }
}

#[derive(Debug, PartialEq, Copy, Clone, Serialize, Deserialize)]
pub enum DeviceType {
    Loopback = 0,
    Ethernet = 1,
    Wireless = 2,
<<<<<<< HEAD
    Bond = 3,
}
/// Bond mode
#[derive(Serialize, Deserialize, Debug, PartialEq, Eq, Clone, Copy)]
pub enum BondMode {
    #[serde(rename = "balance-rr")]
    RoundRobin = 0,
    #[serde(rename = "active-backup")]
    ActiveBackup = 1,
    #[serde(rename = "balance-xor")]
    BalanceXOR = 2,
    #[serde(rename = "broadcast")]
    Broadcast = 3,
    #[serde(rename = "802.3ad")]
    LACP = 4,
    #[serde(rename = "balance-tlb")]
    BalanceTLB = 5,
    #[serde(rename = "balance-alb")]
    BalanceALB = 6,
}
impl Default for BondMode {
    fn default() -> Self {
        Self::RoundRobin
    }
}

impl std::fmt::Display for BondMode {
    fn fmt(&self, f: &mut std::fmt::Formatter<'_>) -> std::fmt::Result {
        write!(
            f,
            "{}",
            match self {
                BondMode::RoundRobin => "balance-rr",
                BondMode::ActiveBackup => "active-backup",
                BondMode::BalanceXOR => "balance-xor",
                BondMode::Broadcast => "broadcast",
                BondMode::LACP => "802.3ad",
                BondMode::BalanceTLB => "balance-tlb",
                BondMode::BalanceALB => "balance-alb",
            }
        )
    }
}

#[derive(Debug, Error, PartialEq)]
#[error("Invalid bond mode: {0}")]
pub struct InvalidBondMode(String);

impl TryFrom<&str> for BondMode {
    type Error = InvalidBondMode;

    fn try_from(value: &str) -> Result<Self, Self::Error> {
        match value {
            "round-robin" => Ok(BondMode::RoundRobin),
            "active-backup" => Ok(BondMode::ActiveBackup),
            "balance-xor" => Ok(BondMode::BalanceXOR),
            "broadcast" => Ok(BondMode::Broadcast),
            "802.3ad" => Ok(BondMode::LACP),
            "balance-tlb" => Ok(BondMode::BalanceTLB),
            "balance-alb" => Ok(BondMode::BalanceALB),
            _ => Err(InvalidBondMode(value.to_string())),
        }
    }
}
impl TryFrom<u8> for BondMode {
    type Error = InvalidBondMode;

    fn try_from(value: u8) -> Result<Self, Self::Error> {
        match value {
            0 => Ok(BondMode::RoundRobin),
            1 => Ok(BondMode::ActiveBackup),
            2 => Ok(BondMode::BalanceXOR),
            3 => Ok(BondMode::Broadcast),
            4 => Ok(BondMode::LACP),
            5 => Ok(BondMode::BalanceTLB),
            6 => Ok(BondMode::BalanceALB),
            _ => Err(InvalidBondMode(value.to_string())),
        }
    }
}

impl From<InvalidBondMode> for zbus::fdo::Error {
    fn from(value: InvalidBondMode) -> zbus::fdo::Error {
        zbus::fdo::Error::Failed(format!("Network error: {value}"))
    }
=======
    Dummy = 3,
>>>>>>> 2bc452b3
}

#[derive(Debug, Error, PartialEq)]
#[error("Invalid device type: {0}")]
pub struct InvalidDeviceType(u8);

impl TryFrom<u8> for DeviceType {
    type Error = InvalidDeviceType;

    fn try_from(value: u8) -> Result<Self, Self::Error> {
        match value {
            0 => Ok(DeviceType::Loopback),
            1 => Ok(DeviceType::Ethernet),
            2 => Ok(DeviceType::Wireless),
<<<<<<< HEAD
            3 => Ok(DeviceType::Bond),
=======
            3 => Ok(DeviceType::Dummy),
>>>>>>> 2bc452b3
            _ => Err(InvalidDeviceType(value)),
        }
    }
}

impl From<InvalidDeviceType> for zbus::fdo::Error {
    fn from(value: InvalidDeviceType) -> zbus::fdo::Error {
        zbus::fdo::Error::Failed(format!("Network error: {value}"))
    }
}

#[cfg(test)]
mod tests {
    use super::*;

    #[test]
    fn test_display_ssid() {
        let ssid = SSID(vec![97, 103, 97, 109, 97]);
        assert_eq!(format!("{}", ssid), "agama");
    }

    #[test]
    fn test_ssid_to_vec() {
        let vec = vec![97, 103, 97, 109, 97];
        let ssid = SSID(vec.clone());
        assert_eq!(ssid.to_vec(), &vec);
    }

    #[test]
    fn test_device_type_from_u8() {
        let dtype = DeviceType::try_from(0);
        assert_eq!(dtype, Ok(DeviceType::Loopback));

        let dtype = DeviceType::try_from(128);
        assert_eq!(dtype, Err(InvalidDeviceType(128)));
    }

    #[test]
    fn test_display_bond_mode() {
        let mode = BondMode::try_from(1).unwrap();
        assert_eq!(format!("{}", mode), "active-backup");
    }
}<|MERGE_RESOLUTION|>--- conflicted
+++ resolved
@@ -36,9 +36,10 @@
     Loopback = 0,
     Ethernet = 1,
     Wireless = 2,
-<<<<<<< HEAD
-    Bond = 3,
+    Dummy = 3,
+    Bond = 4,
 }
+
 /// Bond mode
 #[derive(Serialize, Deserialize, Debug, PartialEq, Eq, Clone, Copy)]
 pub enum BondMode {
@@ -122,9 +123,6 @@
     fn from(value: InvalidBondMode) -> zbus::fdo::Error {
         zbus::fdo::Error::Failed(format!("Network error: {value}"))
     }
-=======
-    Dummy = 3,
->>>>>>> 2bc452b3
 }
 
 #[derive(Debug, Error, PartialEq)]
@@ -139,11 +137,8 @@
             0 => Ok(DeviceType::Loopback),
             1 => Ok(DeviceType::Ethernet),
             2 => Ok(DeviceType::Wireless),
-<<<<<<< HEAD
-            3 => Ok(DeviceType::Bond),
-=======
             3 => Ok(DeviceType::Dummy),
->>>>>>> 2bc452b3
+            4 => Ok(DeviceType::Bond),
             _ => Err(InvalidDeviceType(value)),
         }
     }
