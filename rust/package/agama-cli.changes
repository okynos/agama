-------------------------------------------------------------------
<<<<<<< HEAD
Wed Dec 13 22:41:34 UTC 2023 - Knut Anderssen <kanderssen@suse.com>

- Add support for bonding connections (gh#openSUSE/agama#885).
=======
Fri Dec  8 09:23:09 UTC 2023 - Josef Reidinger <jreidinger@suse.com>

- Change the config in a way that: (gh#openSUSE/agama#919)
  1. product is moved to own section and is now under product.id
  2. in product section is now also registrationCode and registrationEmail
  3. in software section is now patterns to select patterns to install
- adapt profile.schema according to above changes
- org.opensuse.Agama.Software1 API changed to report missing patterns
>>>>>>> c374ec9c

-------------------------------------------------------------------
Tue Dec  5 11:18:41 UTC 2023 - Jorik Cronenberg <jorik.cronenberg@suse.com>

- Add ability to assign a custom MAC address for network
  connections (gh#openSUSE/agama#893)

-------------------------------------------------------------------
Tue Dec  5 09:46:48 UTC 2023 - José Iván López González <jlopez@suse.com>

- Explicitly add dependencies instead of relying on the live ISO
  to provide the required packages (gh#openSUSE/agama/911).

-------------------------------------------------------------------
Tue Dec  5 08:56:13 UTC 2023 - Jorik Cronenberg <jorik.cronenberg@suse.com>

- Add support for dummy network devices although they are not
  exposed on D-Bus yet (gh#openSUSE/agama#913).

-------------------------------------------------------------------
Sun Dec  3 15:53:34 UTC 2023 - Imobach Gonzalez Sosa <igonzalezsosa@suse.com>

- Use a single call to systemd-firstboot to write the localization
  settings (gh#openSUSE/agama#903).

-------------------------------------------------------------------
Sat Dec  2 18:05:54 UTC 2023 - Imobach Gonzalez Sosa <igonzalezsosa@suse.com>

- Version 6

-------------------------------------------------------------------
Wed Nov 29 11:19:51 UTC 2023 - Imobach Gonzalez Sosa <igonzalezsosa@suse.com>

- Rework the org.opensuse.Agama1.Locale interface
  (gh#openSUSE/agama#881):
  * Replace LabelsForLocales function with ListLocales.
  * Add a ListKeymaps function.
  * Extend the ListTimezone function to include the translation of
    each part.
  * Drop ListUILocales and ListVConsoleKeyboards functions.
  * Remove the SupportedLocales and VConsoleKeyboard properties.
  * Do not read the lists of locales, keymaps and timezones on
    each request.
  * Peform some validation when trying to change the Locales,
    Keymap and Timezone properties.

-------------------------------------------------------------------
Thu Nov 16 11:06:30 UTC 2023 - Imobach Gonzalez Sosa <igonzalezsosa@suse.com>

- Update dependencies to compatible versions
  (gh#openSUSE/agama#874).
- Replace tempdir with tempfile to prevent RUSTSEC-2023-0018.

-------------------------------------------------------------------
Wed Nov 15 12:35:32 UTC 2023 - José Iván López González <jlopez@suse.com>

- Adapt to changes in software D-Bus API (gh#openSUSE/agama#869).

-------------------------------------------------------------------

Wed Nov 15 11:27:10 UTC 2023 - Michal Filka <mfilka@suse.com>

- Improved "agama logs store" (gh#openSUSE/agama#823)
  - added an option which allows to define the archive destination

-------------------------------------------------------------------
Tue Nov 14 15:44:15 UTC 2023 - Jorik Cronenberg <jorik.cronenberg@suse.com>

- Add support for routing to the network model (gh#openSUSE/agama#824)

-------------------------------------------------------------------
Mon Oct 23 14:43:59 UTC 2023 - Michal Filka <mfilka@suse.com>

- Improved "agama logs store" (gh#openSUSE/agama#812)
  - the archive file owner is root:root
  - the permissions is set to r/w for the owner

-------------------------------------------------------------------
Mon Oct 23 11:33:40 UTC 2023 - Imobach Gonzalez Sosa <igonzalezsosa@suse.com>

- Version 5

-------------------------------------------------------------------
Mon Oct 10 07:37:00 UTC 2023 - Michal Filka <mfilka@suse.com>

- Improve file and directory names in "agama logs store".
- Add an "agama logs list" subcommand.

-------------------------------------------------------------------
Tue Sep 26 15:57:14 UTC 2023 - Imobach Gonzalez Sosa <igonzalezsosa@suse.com>

- Version 4

-------------------------------------------------------------------
Tue Sep 26 12:05:52 UTC 2023 - Imobach Gonzalez Sosa <igonzalezsosa@suse.com>

- Wait until the manager is ready before probing
  (gh#openSUSE/agama#771).

-------------------------------------------------------------------
Mon Sep 25 11:32:53 UTC 2023 - Imobach Gonzalez Sosa <igonzalezsosa@suse.com>

- Add support for IPv6 network settings (gh#openSUSE/agama#761).

-------------------------------------------------------------------
Mon Sep 25 10:46:53 UTC 2023 - Michal Filka <mfilka@suse.com>

- CLI: added (sub)commands for handling logs. "store" subcommand is
  similar to what old save_y2logs did. (gh#openSUSE/agama#757)

-------------------------------------------------------------------
Tue Sep 19 11:16:16 UTC 2023 - José Iván López González <jlopez@suse.com>

- Adapt to new storage D-Bus API and explicitly call to probe after
  selecting a new product (gh#openSUSE/agama#748).

-------------------------------------------------------------------
Thu Sep 14 19:44:57 UTC 2023 - Josef Reidinger <jreidinger@suse.com>

- Improve questions CLI help text (gh#openSUSE/agama#754)

-------------------------------------------------------------------
Thu Sep 14 10:10:37 UTC 2023 - Imobach Gonzalez Sosa <igonzalezsosa@suse.com>

- Use a single D-Bus service to connect to the manager and the
  users API (gh#openSUSE/agama#753, follow-up of
  gh#openSUSE/agama#729).

-------------------------------------------------------------------
Wed Sep 13 09:27:22 UTC 2023 - Knut Anderssen <kanderssen@suse.com>

- Allow to bind a connection to an specific interface through its
  name or through a set of match settings (gh#opensSUSE/agama#723).

-------------------------------------------------------------------
Thu Aug 31 10:30:28 UTC 2023 - Imobach Gonzalez Sosa <igonzalezsosa@suse.com>

- Use a single D-Bus service to expose locale, network and
  questions settings (gh#openSUSE/agama#729).

-------------------------------------------------------------------
Wed Aug 30 12:57:59 UTC 2023 - Josef Reidinger <jreidinger@suse.com>

- Locale service: add value for UI locale (gh#openSUSE/agama#725)

-------------------------------------------------------------------
Thu Aug  3 08:34:14 UTC 2023 - Imobach Gonzalez Sosa <igonzalezsosa@suse.com>

- Move the settings functionality to a separate package,
  agama-settings (gh#openSUSE/agama#666).
- Make the "Settings" derive macro reusable from other crates.
- Extend the "Settings" derive macro to generate code for
  InstallSettings and NetworkSettings.
- Improve error reporting when working with the "config"
  subcommand.

-------------------------------------------------------------------
Wed Aug  2 10:03:18 UTC 2023 - Imobach Gonzalez Sosa <igonzalezsosa@suse.com>

- Version 3

-------------------------------------------------------------------
Wed Jul 26 11:08:09 UTC 2023 - Josef Reidinger <jreidinger@suse.com>

- CLI: add to "questions" command "answers" subcommand to set
  file with predefined answers
- dbus-server: add "AddAnswersFile" method to Questions service
  (gh#openSUSE/agama#669)

-------------------------------------------------------------------
Tue Jul 18 13:32:04 UTC 2023 - Josef Reidinger <jreidinger@suse.com>

- Add to CLI "questions" subcommand with mode option to set
  interactive and non-interactive mode (gh#openSUSE/agama#668)

-------------------------------------------------------------------
Mon Jul 17 13:36:56 UTC 2023 - Imobach Gonzalez Sosa <igonzalezsosa@suse.com>

- Fix the logic to decide which network connections to write
  due to a bug introduced in gh#openSUSE/agama#662
  (gh#openSUSE/agama#667).

-------------------------------------------------------------------
Mon Jul 17 09:16:38 UTC 2023 - Josef Reidinger <jreidinger@suse.com>

- Adapt to new questions D-Bus API to allow automatic answering of
  questions when requested (gh#openSUSE/agama#637, reverts
  gh#openSUSE/agama#649 as now default option is mandatory)

-------------------------------------------------------------------
Thu Jul 13 10:22:36 UTC 2023 - Imobach Gonzalez Sosa <igonzalezsosa@suse.com>

- Improve error reporting in the command-line interface
  (gh#openSUSE/agama#659 and gh#openSUSE/agama#660).

-------------------------------------------------------------------
Thu Jul 13 08:56:40 UTC 2023 - José Iván López González <jlopez@suse.com>

- Read the storage candidate devices and show them with
  "agama config show" (gh#openSUSE/agama#658).

-------------------------------------------------------------------
Fri Jul  7 14:12:03 UTC 2023 - Imobach Gonzalez Sosa <igonzalezsosa@suse.com>

- Improve the progress reporting (gh#openSUSE/agama#653).

-------------------------------------------------------------------
Thu Jul  6 09:13:47 UTC 2023 - Imobach Gonzalez Sosa <igonzalezsosa@suse.com>

- Improve the waiting logic and implement a retry mechanism for the
  "agama install" command (bsc#1213047).

-------------------------------------------------------------------
Wed Jul  5 11:11:20 UTC 2023 - Imobach Gonzalez Sosa <igonzalezsosa@suse.com>

- Fix the questions service to handle questions with no default
  option (gh#openSUSE/agama#649).

-------------------------------------------------------------------
Thu Jun  1 08:14:14 UTC 2023 - Imobach Gonzalez Sosa <igonzalezsosa@suse.com>

- Add a localization D-Bus service (gh#openSUSE/agama#533).
- Add a network D-Bus service (gh#openSUSE/agama#571).

-------------------------------------------------------------------
Tue May 23 11:51:26 UTC 2023 - Martin Vidner <mvidner@suse.com>

- Version 2.1

-------------------------------------------------------------------
Mon May 22 12:29:20 UTC 2023 - Martin Vidner <mvidner@suse.com>

- Version 2

-------------------------------------------------------------------
Thu May 11 11:00:11 UTC 2023 - Imobach Gonzalez Sosa <igonzalezsosa@suse.com>

- Import root authentication settings when reading a Jsonnet file
  (bsc#1211300, gh#openSUSE/agama#573).
- Do not export the SSH public key as an empty string when it is
  not defined.

-------------------------------------------------------------------
Fri Mar 24 14:36:36 UTC 2023 - Imobach Gonzalez Sosa <igonzalezsosa@suse.com>

- Version 0.2:
  * Add validation for software and users settings
    (gh#yast/agama-cli#48, gh#yast/agama-cli#51).
  * Better error reporting when the bus is not found
    (gh#yast/agama-cli#48).
  * Improve the progress reporting mechanism, although it is still
    a work in progress (gh#yast/agama-cli#50).

-------------------------------------------------------------------
Wed Mar 22 09:39:29 UTC 2023 - Imobach Gonzalez Sosa <igonzalezsosa@suse.com>

- Add support for setting root authentication mechanisms
  (gh#yast/agama-cli#47).

-------------------------------------------------------------------
Tue Mar 21 16:06:02 UTC 2023 - Martin Vidner <mvidner@suse.com>

- Do not fall back to the system D-Bus (gh#yast/agama-cli#45).

-------------------------------------------------------------------
Wed Mar 21 13:28:01 UTC 2023 - Imobach Gonzalez Sosa <igonzalezsosa@suse.com>

- Use JSON as the default format (gh#yast/agama-cli#46).

-------------------------------------------------------------------
Tue Mar 21 08:55:39 UTC 2023 - Josef Reidinger <jreidinger@suse.com>

- Fix the path of the JSON schema (gh#yast/agama-cli#44).

-------------------------------------------------------------------
Thu Mar 16 11:56:42 UTC 2023 - Imobach Gonzalez Sosa <igonzalezsosa@suse.com>

- First version of the package:
  * Querying and setting simple values.
  * Adding elements to collections
  * Handling of auto-installation profiles.
  * Basic error handling
- 0.1<|MERGE_RESOLUTION|>--- conflicted
+++ resolved
@@ -1,9 +1,9 @@
 -------------------------------------------------------------------
-<<<<<<< HEAD
 Wed Dec 13 22:41:34 UTC 2023 - Knut Anderssen <kanderssen@suse.com>
 
 - Add support for bonding connections (gh#openSUSE/agama#885).
-=======
+
+-------------------------------------------------------------------
 Fri Dec  8 09:23:09 UTC 2023 - Josef Reidinger <jreidinger@suse.com>
 
 - Change the config in a way that: (gh#openSUSE/agama#919)
@@ -12,7 +12,6 @@
   3. in software section is now patterns to select patterns to install
 - adapt profile.schema according to above changes
 - org.opensuse.Agama.Software1 API changed to report missing patterns
->>>>>>> c374ec9c
 
 -------------------------------------------------------------------
 Tue Dec  5 11:18:41 UTC 2023 - Jorik Cronenberg <jorik.cronenberg@suse.com>
