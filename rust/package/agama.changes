-------------------------------------------------------------------
<<<<<<< HEAD
Wed Mar  13 12:42:58 UTC 2024 - Jorik Cronenberg <jorik.cronenberg@suse.com>

- Add infiniband to network model (gh#openSUSE/agama#1032).
=======
Thu Feb 29 09:49:18 UTC 2024 - Ladislav Slezák <lslezak@suse.com>

- Web server:
  - Accept also IPv6 connections (gh#openSUSE/agama#1057)
  - Added SSL (HTTPS) support (gh#openSUSE/agama#1062)
    - Use either the cerfificate specified via command line
      arguments or generate a self-signed certificate
    - Redirect external HTTP requests to HTTPS
    - Allow HTTP for internal connections (http://localhost)
  - Optionally listen on a secondary address
    (to allow listening on both HTTP/80 and HTTPS/433 ports)
>>>>>>> 8cf36f09

-------------------------------------------------------------------
Thu Mar  7 10:52:58 UTC 2024 - Michal Filka <mfilka@suse.com>

- CLI: added auth command with login / logout / show subcommands
  for handling authentication token management with new agama web
  server

-------------------------------------------------------------------
Tue Feb 27 15:55:28 UTC 2024 - Imobach Gonzalez Sosa <igonzalezsosa@suse.com>

- Reorganize RPM packages (gh#openSUSE/agama#1056):
  * agama is now the main package and it contains agama-dbus-server
    and agama-web-server.
  * agama-cli is a subpackage.

-------------------------------------------------------------------
Wed Feb  7 11:49:02 UTC 2024 - Imobach Gonzalez Sosa <igonzalezsosa@suse.com>

- Add preliminary support to import AutoYaST profiles
  (gh#openSUSE/agama#1029).

-------------------------------------------------------------------
Mon Jan 29 15:53:56 UTC 2024 - Imobach Gonzalez Sosa <igonzalezsosa@suse.com>

- Better network configuration handling (gh#openSUSE/agama#1006):
  * Write only changed connections.
  * Roll back when updating the NetworkManager configuration
    failed.
  * Improved error handling when reading or writing the changes.
  * Properly remove deleted connections from the D-Bus tree.
  * Use the UUID to identify connections.
  * Do not support multiple connections with the same ID.

-------------------------------------------------------------------
Mon Jan 29 15:37:56 UTC 2024 - Jorik Cronenberg <jorik.cronenberg@suse.com>

- Add hidden property for wireless in network model
  (gh#openSUSE/agama#1024).

-------------------------------------------------------------------
Mon Jan 29 10:22:49 UTC 2024 - Jorik Cronenberg <jorik.cronenberg@suse.com>

- Add more wireless options to network model
  (gh#openSUSE/agama#1014).

-------------------------------------------------------------------
Thu Jan 23 18:00:00 UTC 2024 - Clemens Famulla-Conrad <cfamullaconrad@suse.de>

- Add Bridge model (gh#openSUSE/agama#1008)

-------------------------------------------------------------------
Thu Jan 23 17:38:23 UTC 2024 - Clemens Famulla-Conrad <cfamullaconrad@suse.de>

- Add VLAN model (gh#openSUSE/agama#918)

-------------------------------------------------------------------
Thu Jan 11 15:34:15 UTC 2024 - Imobach Gonzalez Sosa <igonzalezsosa@suse.com>

- Include the encoding as part of the locales (gh#openSUSE/agama#987).

-------------------------------------------------------------------
Mon Jan  8 17:02:40 UTC 2024 - José Iván López González <jlopez@suse.com>

- Fix the list of keymaps to avoid duplicated values
  (gh#openSUSE/agama#981).

-------------------------------------------------------------------
Thu Dec 21 14:23:33 UTC 2023 - Imobach Gonzalez Sosa <igonzalezsosa@suse.com>

- Version 7

-------------------------------------------------------------------
Thu Dec 21 11:12:45 UTC 2023 - Ancor Gonzalez Sosa <ancor@suse.com>

- The result of ListTimezones includes the localized country name
  for each timezone (gh#openSUSE/agama#946)

-------------------------------------------------------------------
Fri Dec 15 16:29:20 UTC 2023 - Imobach Gonzalez Sosa <igonzalezsosa@suse.com>

- Update agama-cli dependencies including the zerocopy crate to
  address a security alert (see gh#google/zerocopy#716).

-------------------------------------------------------------------
Wed Dec 13 22:41:34 UTC 2023 - Knut Anderssen <kanderssen@suse.com>

- Add support for bonding connections (gh#openSUSE/agama#885).

-------------------------------------------------------------------
Fri Dec  8 09:23:09 UTC 2023 - Josef Reidinger <jreidinger@suse.com>

- Change the config in a way that: (gh#openSUSE/agama#919)
  1. product is moved to own section and is now under product.id
  2. in product section is now also registrationCode and registrationEmail
  3. in software section is now patterns to select patterns to install
- adapt profile.schema according to above changes
- org.opensuse.Agama.Software1 API changed to report missing patterns

-------------------------------------------------------------------
Tue Dec  5 11:18:41 UTC 2023 - Jorik Cronenberg <jorik.cronenberg@suse.com>

- Add ability to assign a custom MAC address for network
  connections (gh#openSUSE/agama#893)

-------------------------------------------------------------------
Tue Dec  5 09:46:48 UTC 2023 - José Iván López González <jlopez@suse.com>

- Explicitly add dependencies instead of relying on the live ISO
  to provide the required packages (gh#openSUSE/agama/911).

-------------------------------------------------------------------
Tue Dec  5 08:56:13 UTC 2023 - Jorik Cronenberg <jorik.cronenberg@suse.com>

- Add support for dummy network devices although they are not
  exposed on D-Bus yet (gh#openSUSE/agama#913).

-------------------------------------------------------------------
Sun Dec  3 15:53:34 UTC 2023 - Imobach Gonzalez Sosa <igonzalezsosa@suse.com>

- Use a single call to systemd-firstboot to write the localization
  settings (gh#openSUSE/agama#903).

-------------------------------------------------------------------
Sat Dec  2 18:05:54 UTC 2023 - Imobach Gonzalez Sosa <igonzalezsosa@suse.com>

- Version 6

-------------------------------------------------------------------
Wed Nov 29 11:19:51 UTC 2023 - Imobach Gonzalez Sosa <igonzalezsosa@suse.com>

- Rework the org.opensuse.Agama1.Locale interface
  (gh#openSUSE/agama#881):
  * Replace LabelsForLocales function with ListLocales.
  * Add a ListKeymaps function.
  * Extend the ListTimezone function to include the translation of
    each part.
  * Drop ListUILocales and ListVConsoleKeyboards functions.
  * Remove the SupportedLocales and VConsoleKeyboard properties.
  * Do not read the lists of locales, keymaps and timezones on
    each request.
  * Peform some validation when trying to change the Locales,
    Keymap and Timezone properties.

-------------------------------------------------------------------
Thu Nov 16 11:06:30 UTC 2023 - Imobach Gonzalez Sosa <igonzalezsosa@suse.com>

- Update dependencies to compatible versions
  (gh#openSUSE/agama#874).
- Replace tempdir with tempfile to prevent RUSTSEC-2023-0018.

-------------------------------------------------------------------
Wed Nov 15 12:35:32 UTC 2023 - José Iván López González <jlopez@suse.com>

- Adapt to changes in software D-Bus API (gh#openSUSE/agama#869).

-------------------------------------------------------------------

Wed Nov 15 11:27:10 UTC 2023 - Michal Filka <mfilka@suse.com>

- Improved "agama logs store" (gh#openSUSE/agama#823)
  - added an option which allows to define the archive destination

-------------------------------------------------------------------
Tue Nov 14 15:44:15 UTC 2023 - Jorik Cronenberg <jorik.cronenberg@suse.com>

- Add support for routing to the network model (gh#openSUSE/agama#824)

-------------------------------------------------------------------
Mon Oct 23 14:43:59 UTC 2023 - Michal Filka <mfilka@suse.com>

- Improved "agama logs store" (gh#openSUSE/agama#812)
  - the archive file owner is root:root
  - the permissions is set to r/w for the owner

-------------------------------------------------------------------
Mon Oct 23 11:33:40 UTC 2023 - Imobach Gonzalez Sosa <igonzalezsosa@suse.com>

- Version 5

-------------------------------------------------------------------
Mon Oct 10 07:37:00 UTC 2023 - Michal Filka <mfilka@suse.com>

- Improve file and directory names in "agama logs store".
- Add an "agama logs list" subcommand.

-------------------------------------------------------------------
Tue Sep 26 15:57:14 UTC 2023 - Imobach Gonzalez Sosa <igonzalezsosa@suse.com>

- Version 4

-------------------------------------------------------------------
Tue Sep 26 12:05:52 UTC 2023 - Imobach Gonzalez Sosa <igonzalezsosa@suse.com>

- Wait until the manager is ready before probing
  (gh#openSUSE/agama#771).

-------------------------------------------------------------------
Mon Sep 25 11:32:53 UTC 2023 - Imobach Gonzalez Sosa <igonzalezsosa@suse.com>

- Add support for IPv6 network settings (gh#openSUSE/agama#761).

-------------------------------------------------------------------
Mon Sep 25 10:46:53 UTC 2023 - Michal Filka <mfilka@suse.com>

- CLI: added (sub)commands for handling logs. "store" subcommand is
  similar to what old save_y2logs did. (gh#openSUSE/agama#757)

-------------------------------------------------------------------
Tue Sep 19 11:16:16 UTC 2023 - José Iván López González <jlopez@suse.com>

- Adapt to new storage D-Bus API and explicitly call to probe after
  selecting a new product (gh#openSUSE/agama#748).

-------------------------------------------------------------------
Thu Sep 14 19:44:57 UTC 2023 - Josef Reidinger <jreidinger@suse.com>

- Improve questions CLI help text (gh#openSUSE/agama#754)

-------------------------------------------------------------------
Thu Sep 14 10:10:37 UTC 2023 - Imobach Gonzalez Sosa <igonzalezsosa@suse.com>

- Use a single D-Bus service to connect to the manager and the
  users API (gh#openSUSE/agama#753, follow-up of
  gh#openSUSE/agama#729).

-------------------------------------------------------------------
Wed Sep 13 09:27:22 UTC 2023 - Knut Anderssen <kanderssen@suse.com>

- Allow to bind a connection to an specific interface through its
  name or through a set of match settings (gh#opensSUSE/agama#723).

-------------------------------------------------------------------
Thu Aug 31 10:30:28 UTC 2023 - Imobach Gonzalez Sosa <igonzalezsosa@suse.com>

- Use a single D-Bus service to expose locale, network and
  questions settings (gh#openSUSE/agama#729).

-------------------------------------------------------------------
Wed Aug 30 12:57:59 UTC 2023 - Josef Reidinger <jreidinger@suse.com>

- Locale service: add value for UI locale (gh#openSUSE/agama#725)

-------------------------------------------------------------------
Thu Aug  3 08:34:14 UTC 2023 - Imobach Gonzalez Sosa <igonzalezsosa@suse.com>

- Move the settings functionality to a separate package,
  agama-settings (gh#openSUSE/agama#666).
- Make the "Settings" derive macro reusable from other crates.
- Extend the "Settings" derive macro to generate code for
  InstallSettings and NetworkSettings.
- Improve error reporting when working with the "config"
  subcommand.

-------------------------------------------------------------------
Wed Aug  2 10:03:18 UTC 2023 - Imobach Gonzalez Sosa <igonzalezsosa@suse.com>

- Version 3

-------------------------------------------------------------------
Wed Jul 26 11:08:09 UTC 2023 - Josef Reidinger <jreidinger@suse.com>

- CLI: add to "questions" command "answers" subcommand to set
  file with predefined answers
- dbus-server: add "AddAnswersFile" method to Questions service
  (gh#openSUSE/agama#669)

-------------------------------------------------------------------
Tue Jul 18 13:32:04 UTC 2023 - Josef Reidinger <jreidinger@suse.com>

- Add to CLI "questions" subcommand with mode option to set
  interactive and non-interactive mode (gh#openSUSE/agama#668)

-------------------------------------------------------------------
Mon Jul 17 13:36:56 UTC 2023 - Imobach Gonzalez Sosa <igonzalezsosa@suse.com>

- Fix the logic to decide which network connections to write
  due to a bug introduced in gh#openSUSE/agama#662
  (gh#openSUSE/agama#667).

-------------------------------------------------------------------
Mon Jul 17 09:16:38 UTC 2023 - Josef Reidinger <jreidinger@suse.com>

- Adapt to new questions D-Bus API to allow automatic answering of
  questions when requested (gh#openSUSE/agama#637, reverts
  gh#openSUSE/agama#649 as now default option is mandatory)

-------------------------------------------------------------------
Thu Jul 13 10:22:36 UTC 2023 - Imobach Gonzalez Sosa <igonzalezsosa@suse.com>

- Improve error reporting in the command-line interface
  (gh#openSUSE/agama#659 and gh#openSUSE/agama#660).

-------------------------------------------------------------------
Thu Jul 13 08:56:40 UTC 2023 - José Iván López González <jlopez@suse.com>

- Read the storage candidate devices and show them with
  "agama config show" (gh#openSUSE/agama#658).

-------------------------------------------------------------------
Fri Jul  7 14:12:03 UTC 2023 - Imobach Gonzalez Sosa <igonzalezsosa@suse.com>

- Improve the progress reporting (gh#openSUSE/agama#653).

-------------------------------------------------------------------
Thu Jul  6 09:13:47 UTC 2023 - Imobach Gonzalez Sosa <igonzalezsosa@suse.com>

- Improve the waiting logic and implement a retry mechanism for the
  "agama install" command (bsc#1213047).

-------------------------------------------------------------------
Wed Jul  5 11:11:20 UTC 2023 - Imobach Gonzalez Sosa <igonzalezsosa@suse.com>

- Fix the questions service to handle questions with no default
  option (gh#openSUSE/agama#649).

-------------------------------------------------------------------
Thu Jun  1 08:14:14 UTC 2023 - Imobach Gonzalez Sosa <igonzalezsosa@suse.com>

- Add a localization D-Bus service (gh#openSUSE/agama#533).
- Add a network D-Bus service (gh#openSUSE/agama#571).

-------------------------------------------------------------------
Tue May 23 11:51:26 UTC 2023 - Martin Vidner <mvidner@suse.com>

- Version 2.1

-------------------------------------------------------------------
Mon May 22 12:29:20 UTC 2023 - Martin Vidner <mvidner@suse.com>

- Version 2

-------------------------------------------------------------------
Thu May 11 11:00:11 UTC 2023 - Imobach Gonzalez Sosa <igonzalezsosa@suse.com>

- Import root authentication settings when reading a Jsonnet file
  (bsc#1211300, gh#openSUSE/agama#573).
- Do not export the SSH public key as an empty string when it is
  not defined.

-------------------------------------------------------------------
Fri Mar 24 14:36:36 UTC 2023 - Imobach Gonzalez Sosa <igonzalezsosa@suse.com>

- Version 0.2:
  * Add validation for software and users settings
    (gh#yast/agama-cli#48, gh#yast/agama-cli#51).
  * Better error reporting when the bus is not found
    (gh#yast/agama-cli#48).
  * Improve the progress reporting mechanism, although it is still
    a work in progress (gh#yast/agama-cli#50).

-------------------------------------------------------------------
Wed Mar 22 09:39:29 UTC 2023 - Imobach Gonzalez Sosa <igonzalezsosa@suse.com>

- Add support for setting root authentication mechanisms
  (gh#yast/agama-cli#47).

-------------------------------------------------------------------
Tue Mar 21 16:06:02 UTC 2023 - Martin Vidner <mvidner@suse.com>

- Do not fall back to the system D-Bus (gh#yast/agama-cli#45).

-------------------------------------------------------------------
Wed Mar 21 13:28:01 UTC 2023 - Imobach Gonzalez Sosa <igonzalezsosa@suse.com>

- Use JSON as the default format (gh#yast/agama-cli#46).

-------------------------------------------------------------------
Tue Mar 21 08:55:39 UTC 2023 - Josef Reidinger <jreidinger@suse.com>

- Fix the path of the JSON schema (gh#yast/agama-cli#44).

-------------------------------------------------------------------
Thu Mar 16 11:56:42 UTC 2023 - Imobach Gonzalez Sosa <igonzalezsosa@suse.com>

- First version of the package:
  * Querying and setting simple values.
  * Adding elements to collections
  * Handling of auto-installation profiles.
  * Basic error handling
- 0.1<|MERGE_RESOLUTION|>--- conflicted
+++ resolved
@@ -1,9 +1,16 @@
 -------------------------------------------------------------------
-<<<<<<< HEAD
 Wed Mar  13 12:42:58 UTC 2024 - Jorik Cronenberg <jorik.cronenberg@suse.com>
 
 - Add infiniband to network model (gh#openSUSE/agama#1032).
-=======
+
+-------------------------------------------------------------------
+Thu Mar  7 10:52:58 UTC 2024 - Michal Filka <mfilka@suse.com>
+
+- CLI: added auth command with login / logout / show subcommands
+  for handling authentication token management with new agama web
+  server
+
+-------------------------------------------------------------------
 Thu Feb 29 09:49:18 UTC 2024 - Ladislav Slezák <lslezak@suse.com>
 
 - Web server:
@@ -15,14 +22,6 @@
     - Allow HTTP for internal connections (http://localhost)
   - Optionally listen on a secondary address
     (to allow listening on both HTTP/80 and HTTPS/433 ports)
->>>>>>> 8cf36f09
-
--------------------------------------------------------------------
-Thu Mar  7 10:52:58 UTC 2024 - Michal Filka <mfilka@suse.com>
-
-- CLI: added auth command with login / logout / show subcommands
-  for handling authentication token management with new agama web
-  server
 
 -------------------------------------------------------------------
 Tue Feb 27 15:55:28 UTC 2024 - Imobach Gonzalez Sosa <igonzalezsosa@suse.com>
