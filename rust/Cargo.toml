--- conflicted
+++ resolved
@@ -1,12 +1,9 @@
 [workspace]
 members = [
+  "agama-cli",
+  "agama-dbus-server",
+  "agama-derive",
   "agama-lib",
-  "agama-cli",
-  "agama-derive",
-<<<<<<< HEAD
+  "agama-locale-data",
   "agama-network"
-=======
-  "agama-locale-data",
-  "agama-dbus-server"
->>>>>>> d09d1e13
 ]