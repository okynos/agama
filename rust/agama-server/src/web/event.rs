--- conflicted
+++ resolved
@@ -23,7 +23,6 @@
     ProductChanged {
         id: String,
     },
-<<<<<<< HEAD
     FirstUserChanged(FirstUserSettings),
     RootPasswordChanged {
         password_is_set: bool,
@@ -31,14 +30,11 @@
     RootSSHKeyChanged {
         key: Option<String>,
     },
-    PatternsChanged(HashMap<String, SelectedBy>),
-=======
     // TODO: it should include the full software proposal or, at least,
     // all the relevant changes.
     SoftwareProposalChanged {
         patterns: HashMap<String, SelectedBy>,
     },
->>>>>>> 4be45d2c
     QuestionsChanged,
     InstallationPhaseChanged {
         phase: InstallationPhase,
