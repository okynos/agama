--- conflicted
+++ resolved
@@ -96,8 +96,7 @@
 }
 
 .bottom-shadow {
-<<<<<<< HEAD
-  box-shadow: 0px -3px 10px 0px var(--color-gray-darker);
+  box-shadow: 0 -3px 10px 0 var(--color-gray-darker);
 }
 
 .tallest {
@@ -105,7 +104,4 @@
   height: 95dvh;
   /** END block-size fallbacks **/
   block-size: 95dvh;
-=======
-  box-shadow: 0 -3px 10px 0 var(--color-gray-darker);
->>>>>>> cf31c191
 }