/*
 * Copyright (c) [2023] SUSE LLC
 *
 * All Rights Reserved.
 *
 * This program is free software; you can redistribute it and/or modify it
 * under the terms of version 2 of the GNU General Public License as published
 * by the Free Software Foundation.
 *
 * This program is distributed in the hope that it will be useful, but WITHOUT
 * ANY WARRANTY; without even the implied warranty of MERCHANTABILITY or
 * FITNESS FOR A PARTICULAR PURPOSE.  See the GNU General Public License for
 * more details.
 *
 * You should have received a copy of the GNU General Public License along
 * with this program; if not, contact SUSE LLC.
 *
 * To contact SUSE LLC about this file by physical or electronic mail, you may
 * find current contact information at www.suse.com.
 */

import React, { useCallback, useEffect, useState } from "react";
import { SearchInput } from "@patternfly/react-core";
import { sprintf } from "sprintf-js";

import { useInstallerClient } from "~/context/installer";
import { Section, ValidationErrors } from "~/components/core";
import PatternGroup from "./PatternGroup";
import PatternItem from "./PatternItem";
import UsedSize from "./UsedSize";
import { _ } from "~/i18n";

/**
 * @typedef {Object} Pattern
 * @property {string} name pattern name (internal ID)
 * @property {string} group pattern group
 * @property {string} summary pattern name (user visible)
 * @property {string} description long description of the pattern
 * @property {string} order display order (string!)
 * @property {string} icon icon name (not path or file name!)
 * @property {number|undefined} selected who selected the pattern, undefined
 *   means it is not selected to install
 */

/**
 * Convert DBus pattern data to JS objects
 * @param {Object.<string, Array<string>>} pattern_data input pattern data
 * @param {PatternSelection} selected selected patterns
 * @returns {Array<Pattern>} converted patterns
 */
function convert(pattern_data, selected) {
  const patterns = [];

  Object.keys(pattern_data).forEach((name) => {
    const pattern = pattern_data[name];

    patterns.push({
      name,
      group: pattern[0],
      description: pattern[1],
      icon: pattern[2],
      summary: pattern[3],
      order: pattern[4],
      selected: selected[name]
    });
  });

  return patterns;
}

/**
 * @typedef {Object.<string, Array<Pattern>} PatternGroups mapping "group name" =>
 * list of patterns
 */

/**
 * Group the patterns with the same group name
 * @param {Array<Pattern>} patterns input
 * @returns {PatternGroups}
 */
function groupPatterns(patterns) {
  // group patterns
  const pattern_groups = {};

  patterns.forEach((pattern) => {
    if (pattern_groups[pattern.group]) {
      pattern_groups[pattern.group].push(pattern);
    } else {
      pattern_groups[pattern.group] = [pattern];
    }
  });

  // sort patterns by the "order" value
  Object.keys(pattern_groups).forEach((group) => {
    pattern_groups[group].sort((p1, p2) => {
      if (p1.order === p2.order) {
        // there should be no patterns with the same name
        return p1.name < p2.name ? -1 : 1;
      } else {
        // patterns with undefined (empty) order are always at the end
        if (p1.order === "") return 1;
        if (p2.order === "") return -1;

        return p1.order < p2.order ? -1 : 1;
      }
    });
  });

  return pattern_groups;
}

/**
 * Sort pattern group names
 * @param {PatternGroups} groups input
 * @returns {Array<string>} sorted pattern group names
 */
function sortGroups(groups) {
  return Object.keys(groups).sort((g1, g2) => {
    const order1 = groups[g1][0].order;
    const order2 = groups[g2][0].order;

    if (order1 === order2) {
      return g1 === g2 ? 0 : (g1 < g2 ? -1 : 1);
    }

    // patterns with undefined (empty) order are always at the end
    if (order1 === "") return 1;
    if (order2 === "") return -1;

    return order1 < order2 ? -1 : 1;
  });
}

/**
 * Pattern selector component
 * @component
 * @returns {JSX.Element}
 */
function PatternSelector() {
  const [patterns, setPatterns] = useState();
  const [selected, setSelected] = useState();
  const [errors, setErrors] = useState([]);
  const [used, setUsed] = useState();
  const [searchValue, setSearchValue] = useState("");
  const client = useInstallerClient();

  const onSearchChange = (value) => {
    setSearchValue(value);
  };

  // refresh the page content after changing a pattern status
  const refreshCb = useCallback(() => {
    const refresh = async () => {
      setSelected(await client.software.selectedPatterns());
      setUsed(await client.software.getUsedSpace());
      setErrors(await client.software.getIssues());
    };

    refresh();
  }, [client.software]);

  useEffect(() => {
    // patterns already loaded
    if (patterns) return;

    const loadData = async () => {
      setSelected(await client.software.selectedPatterns());
      setUsed(await client.software.getUsedSpace());
      setErrors(await client.software.getIssues());
      setPatterns(await client.software.patterns(true));
    };

    loadData();
  }, [patterns, client.software]);

  // initial empty screen, the patterns are loaded very quickly, no need for any progress
  if (!patterns) return null;

  let patternsData = convert(patterns, selected);

  // filtering - search the required text in the name and pattern description
  if (searchValue !== "") {
    // case insensitive search
    const searchData = searchValue.toUpperCase();
    patternsData = patternsData.filter((p) =>
      p.name.toUpperCase().indexOf(searchData) !== -1 ||
      p.description.toUpperCase().indexOf(searchData) !== -1
    );
  }

  const groups = groupPatterns(patternsData);

  const selector = sortGroups(groups).map((group) => {
    return (
      <PatternGroup
        key={group}
        name={group}
      >
        { (groups[group]).map(p => <PatternItem key={p.name} pattern={p} onChange={refreshCb} />) }
      </PatternGroup>
    );
  });

  // TRANSLATORS: error summary, always plural, %d is replaced by number of errors (2 or more)
  // if there is just a single error then the error is displayed directly instead of this summary
  const errorLabel = sprintf(_("%d errors"), errors.length);

  // FIXME: ValidationErrors should be replaced by an equivalent component to show issues.
  // Note that only the Users client uses the old Validation D-Bus interface.
  const validationErrors = errors.map(e => ({ message: e.description }));

  return (
    <>
<<<<<<< HEAD
      <UsedSize size={used} />
      <ValidationErrors errors={validationErrors} title={errorLabel} />
      <SearchInput
        // TRANSLATORS: search field placeholder text
        placeholder={_("Search")}
        value={searchValue}
        onChange={(_event, value) => onSearchChange(value)}
        onClear={() => onSearchChange("")}
        // do not display the counter when search filter is empty
        resultsCount={searchValue === "" ? 0 : patternsData.length}
      />
=======
      <Section aria-label={_("Software summary and filter options")}>
        <UsedSize size={used} />
        <ValidationErrors errors={errors} title={errorLabel} />
        <SearchInput
          // TRANSLATORS: search field placeholder text
          placeholder={_("Search")}
          aria-label={_("Search")}
          value={searchValue}
          onChange={(_event, value) => onSearchChange(value)}
          onClear={() => onSearchChange("")}
          // do not display the counter when search filter is empty
          resultsCount={searchValue === "" ? 0 : patternsData.length}
        />
      </Section>
>>>>>>> 1b39428c

      { selector }
    </>
  );
}

export default PatternSelector;<|MERGE_RESOLUTION|>--- conflicted
+++ resolved
@@ -211,22 +211,9 @@
 
   return (
     <>
-<<<<<<< HEAD
-      <UsedSize size={used} />
-      <ValidationErrors errors={validationErrors} title={errorLabel} />
-      <SearchInput
-        // TRANSLATORS: search field placeholder text
-        placeholder={_("Search")}
-        value={searchValue}
-        onChange={(_event, value) => onSearchChange(value)}
-        onClear={() => onSearchChange("")}
-        // do not display the counter when search filter is empty
-        resultsCount={searchValue === "" ? 0 : patternsData.length}
-      />
-=======
       <Section aria-label={_("Software summary and filter options")}>
         <UsedSize size={used} />
-        <ValidationErrors errors={errors} title={errorLabel} />
+        <ValidationErrors errors={validationErrors} title={errorLabel} />
         <SearchInput
           // TRANSLATORS: search field placeholder text
           placeholder={_("Search")}
@@ -238,7 +225,6 @@
           resultsCount={searchValue === "" ? 0 : patternsData.length}
         />
       </Section>
->>>>>>> 1b39428c
 
       { selector }
     </>
