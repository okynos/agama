/*
 * Copyright (c) [2022-2023] SUSE LLC
 *
 * All Rights Reserved.
 *
 * This program is free software; you can redistribute it and/or modify it
 * under the terms of version 2 of the GNU General Public License as published
 * by the Free Software Foundation.
 *
 * This program is distributed in the hope that it will be useful, but WITHOUT
 * ANY WARRANTY; without even the implied warranty of MERCHANTABILITY or
 * FITNESS FOR A PARTICULAR PURPOSE.  See the GNU General Public License for
 * more details.
 *
 * You should have received a copy of the GNU General Public License along
 * with this program; if not, contact SUSE LLC.
 *
 * To contact SUSE LLC about this file by physical or electronic mail, you may
 * find current contact information at www.suse.com.
 */

import React, { useState } from "react";
import { useProduct } from "~/context/product";
import { Navigate } from "react-router-dom";
import { InstallButton, Page } from "~/components/core";
import {
  L10nSection,
  NetworkSection,
  ProductSection,
  SoftwareSection,
  StorageSection,
  UsersSection,
} from "~/components/overview";
import { _ } from "~/i18n";

export default function OverviewPage() {
  const { selectedProduct } = useProduct();
  const [showErrors, setShowErrors] = useState(false);

  if (selectedProduct === null) {
    return <Navigate to="/products" />;
  }

  // return (
<<<<<<< HEAD
  //   <Page
  //     icon="list_alt"
  //     // TRANSLATORS: page title
  //     title={_("Installation Summary")}
  //   >
=======
  //     <NetworkSection />
>>>>>>> ccea4e94
  //     <StorageSection showErrors />
  //   </Page>
  // );

  return (
    <Page
      icon="list_alt"
      // TRANSLATORS: page title
      title={_("Installation Summary")}
    >
      <ProductSection />
      <L10nSection />
      <NetworkSection />
      <SoftwareSection showErrors />
      <UsersSection showErrors={showErrors} />

      <Page.Actions>
        <InstallButton onClick={() => setShowErrors(true)} />
      </Page.Actions>
    </Page>
  );
}<|MERGE_RESOLUTION|>--- conflicted
+++ resolved
@@ -42,15 +42,11 @@
   }
 
   // return (
-<<<<<<< HEAD
   //   <Page
   //     icon="list_alt"
   //     // TRANSLATORS: page title
   //     title={_("Installation Summary")}
   //   >
-=======
-  //     <NetworkSection />
->>>>>>> ccea4e94
   //     <StorageSection showErrors />
   //   </Page>
   // );
