--- conflicted
+++ resolved
@@ -201,20 +201,12 @@
   const PageContent = () => {
     return (
       <>
-<<<<<<< HEAD
-        <Alert
-          isInline
-          customIcon={<Icon name="info" size="xxs" />}
-          title={_("Devices will not be modified until installation starts.")}
-        />
         <ProposalDeviceSection
           settings={state.settings}
           availableDevices={state.availableDevices}
           isLoading={state.loading}
           onChange={changeSettings}
         />
-=======
->>>>>>> e302716b
         <ProposalSettingsSection
           availableDevices={state.availableDevices}
           encryptionMethods={state.encryptionMethods}
