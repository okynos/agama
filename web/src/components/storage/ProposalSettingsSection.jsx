--- conflicted
+++ resolved
@@ -291,12 +291,7 @@
   const [isFormOpen, setIsFormOpen] = useState(false);
   const [isFormValid, setIsFormValid] = useState(true);
 
-<<<<<<< HEAD
-  const onUseLVMChange = (_, value) => {
-    setSelected(value);
-    onChange(value);
-=======
-  const onChange = (value) => {
+  const onChange = (_, value) => {
     setIsChecked(value);
     onChangeProp({ lvm: value, vgDevices: [] });
   };
@@ -328,21 +323,11 @@
         </button>
       </Tooltip>
     );
->>>>>>> 96e93084
   };
 
   if (isLoading) return <Skeleton width="25%" />;
 
   return (
-<<<<<<< HEAD
-    <Switch
-      id="lvm"
-      label={_("Use logical volume management (LVM)")}
-      isReversed
-      isChecked={selected}
-      onChange={onUseLVMChange}
-    />
-=======
     <div className="split">
       <Switch
         id="lvm"
@@ -377,7 +362,6 @@
         </Popup.Actions>
       </Popup>
     </div>
->>>>>>> 96e93084
   );
 };
 
@@ -469,13 +453,8 @@
 
   const validateForm = (valid) => setIsFormValid(valid);
 
-<<<<<<< HEAD
-  const onUseEncryptionChange = (_, value) => {
-    setSelected(value);
-=======
-  const changeSelected = (value) => {
+  const changeSelected = (_, value) => {
     setIsChecked(value);
->>>>>>> 96e93084
 
     if (value && password.length === 0) openForm();
 
@@ -509,13 +488,8 @@
           id="encryption"
           label={_("Use encryption")}
           isReversed
-<<<<<<< HEAD
-          isChecked={selected}
-          onChange={onUseEncryptionChange}
-=======
           isChecked={isChecked}
           onChange={changeSelected}
->>>>>>> 96e93084
         />
         { isChecked && <ChangePasswordButton /> }
       </div>
