# frozen_string_literal: true

# Copyright (c) [2022-2023] SUSE LLC
#
# All Rights Reserved.
#
# This program is free software; you can redistribute it and/or modify it
# under the terms of version 2 of the GNU General Public License as published
# by the Free Software Foundation.
#
# This program is distributed in the hope that it will be useful, but WITHOUT
# ANY WARRANTY; without even the implied warranty of MERCHANTABILITY or
# FITNESS FOR A PARTICULAR PURPOSE.  See the GNU General Public License for
# more details.
#
# You should have received a copy of the GNU General Public License along
# with this program; if not, contact SUSE LLC.
#
# To contact SUSE LLC about this file by physical or electronic mail, you may
# find current contact information at www.suse.com.

require "dbus"
require "agama/dbus/base_object"
require "agama/dbus/clients/locale"
require "agama/dbus/clients/network"
require "agama/dbus/interfaces/issues"
require "agama/dbus/interfaces/progress"
require "agama/dbus/interfaces/service_status"
require "agama/dbus/with_service_status"

module Agama
  module DBus
    module Software
      # D-Bus object to manage software installation
      class Manager < BaseObject
        include WithServiceStatus
        include Interfaces::Progress
        include Interfaces::ServiceStatus
        include Interfaces::Issues

        PATH = "/org/opensuse/Agama/Software1"
        private_constant :PATH

        # Constructor
        #
        # @param backend [Agama::Software]
        # @param logger [Logger]
        def initialize(backend, logger)
          super(PATH, logger: logger)
          @backend = backend
          register_callbacks
          register_progress_callbacks
          register_service_status_callbacks
          @selected_patterns = {}
        end

        # List of software related issues, see {DBus::Interfaces::Issues}
        #
        # @return [Array<Agama::Issue>]
        def issues
          backend.issues
        end

        SOFTWARE_INTERFACE = "org.opensuse.Agama.Software1"
        private_constant :SOFTWARE_INTERFACE

        dbus_interface SOFTWARE_INTERFACE do
          # value of result hash is category, description, icon, summary and order
          dbus_method :ListPatterns, "in Filtered:b, out Result:a{s(sssss)}" do |filtered|
            [
              backend.patterns(filtered).each_with_object({}) do |pattern, result|
                # make sure all attributes are already preloaded, adjust the "patterns" method
                # in service/lib/agama/software/manager.rb when changing this list
                value = [
                  pattern.category,
                  pattern.description,
                  pattern.icon,
                  pattern.summary,
                  pattern.order
                ]
                result[pattern.name] = value
              end
            ]
          end

          # selected patterns is hash with pattern name as id and 0 for user selected and
          # 1 for auto selected. Can be extended in future e.g. for mandatory patterns
          dbus_reader_attr_accessor :selected_patterns, "a{sy}"

          dbus_method(:AddPattern, "in id:s") { |p| backend.add_pattern(p) }
          dbus_method(:RemovePattern, "in id:s") { |p| backend.remove_pattern(p) }
          dbus_method(:SetUserPatterns, "in ids:as") { |ids| backend.user_patterns = ids }

          dbus_method :ProvisionsSelected, "in Provisions:as, out Result:ab" do |provisions|
            [provisions.map { |p| backend.provision_selected?(p) }]
          end

          dbus_method :IsPackageInstalled, "in Name:s, out Result:b" do |name|
            backend.package_installed?(name)
          end

          dbus_method(:UsedDiskSpace, "out SpaceSize:s") { backend.used_disk_space }

          dbus_method(:Probe) { probe }
          dbus_method(:Propose) { propose }
          dbus_method(:Install) { install }
          dbus_method(:Finish) { finish }
        end

<<<<<<< HEAD
=======
        def available_base_products
          backend.products.map do |id, data|
            [id, data["name"], { "description" => localized_description(data) }].freeze
          end
        end

        # Returns the selected base product
        #
        # @return [String] Product ID or an empty string if no product is selected
        def selected_base_product
          backend.product || ""
        end

        def select_product(product_id)
          backend.select_product(product_id)
        end

>>>>>>> 5117d543
        def probe
          busy_while { backend.probe }
        end

        def propose
          busy_while { backend.propose }

          nil # explicit nil as return value
        end

        def install
          busy_while { backend.install }
        end

        def finish
          busy_while { backend.finish }
        end

      private

        # @return [Agama::Software]
        attr_reader :backend

        # Registers callback to be called
        def register_callbacks
          lang_client = Agama::DBus::Clients::Locale.new
          lang_client.on_language_selected do |language_ids|
            backend.languages = language_ids
          end

          nm_client = Agama::DBus::Clients::Network.new
          nm_client.on_connection_changed do |connected|
            probe if connected
          end

          backend.on_selected_patterns_change do
            self.selected_patterns = compute_patterns
          end

          backend.on_issues_change { issues_properties_changed }
        end

        # find translated product description if available
        # @param data [Hash] product configuration from the YAML file
        # @return [String,nil] Translated product description (if available)
        #   or the untranslated description, nil if not found
        def localized_description(data)
          translations = data["translations"]&.[]("description")
          lang = ENV["LANG"] || ""

          # no translations or language not set, return untranslated value
          return data["description"] if !translations.is_a?(Hash) || lang.empty?

          # remove the character encoding if present
          lang = lang.split(".").first
          # full matching (language + country)
          return translations[lang] if translations[lang]

          # remove the country part
          lang = lang.split("_").first
          # partial match (just the language)
          return translations[lang] if translations[lang]

          # fallback to original untranslated description
          data["description"]
        end

        USER_SELECTED_PATTERN = 0
        AUTO_SELECTED_PATTERN = 1
        def compute_patterns
          patterns = {}
          user_selected, auto_selected = backend.selected_patterns
          user_selected.each { |p| patterns[p] = USER_SELECTED_PATTERN }
          auto_selected.each { |p| patterns[p] = AUTO_SELECTED_PATTERN }

          patterns
        end
      end
    end
  end
end<|MERGE_RESOLUTION|>--- conflicted
+++ resolved
@@ -107,26 +107,6 @@
           dbus_method(:Finish) { finish }
         end
 
-<<<<<<< HEAD
-=======
-        def available_base_products
-          backend.products.map do |id, data|
-            [id, data["name"], { "description" => localized_description(data) }].freeze
-          end
-        end
-
-        # Returns the selected base product
-        #
-        # @return [String] Product ID or an empty string if no product is selected
-        def selected_base_product
-          backend.product || ""
-        end
-
-        def select_product(product_id)
-          backend.select_product(product_id)
-        end
-
->>>>>>> 5117d543
         def probe
           busy_while { backend.probe }
         end
